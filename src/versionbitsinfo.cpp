// Copyright (c) 2016-2019 The Bitcoin Core developers
// Distributed under the MIT software license, see the accompanying
// file COPYING or http://www.opensource.org/licenses/mit-license.php.

#include <versionbitsinfo.h>

#include <consensus/params.h>

const struct VBDeploymentInfo VersionBitsDeploymentInfo[Consensus::MAX_VERSION_BITS_DEPLOYMENTS] = {
    {
        /*.name =*/ "testdummy",
        /*.gbt_force =*/ true,
    },
    {
<<<<<<< HEAD
        /*.name =*/ "taproot",
        /*.gbt_force =*/ true,
=======
        "checktemplateverify",
        true,
>>>>>>> d2fbd3a4
    },
};<|MERGE_RESOLUTION|>--- conflicted
+++ resolved
@@ -12,12 +12,11 @@
         /*.gbt_force =*/ true,
     },
     {
-<<<<<<< HEAD
         /*.name =*/ "taproot",
         /*.gbt_force =*/ true,
-=======
+    },
+    {
         "checktemplateverify",
         true,
->>>>>>> d2fbd3a4
     },
 };