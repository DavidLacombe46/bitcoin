--- conflicted
+++ resolved
@@ -1380,18 +1380,15 @@
         ss << txout;
     }
     return ss.GetSHA256();
-<<<<<<< HEAD
-}
-
-uint256 GetSpentAmountsHash(const std::vector<CTxOut>& outputs_spent)
+}
+
+uint256 GetSpentAmountsSHA256(const std::vector<CTxOut>& outputs_spent)
 {
     CHashWriter ss(SER_GETHASH, 0);
     for (const auto& txout : outputs_spent) {
         ss << txout.nValue;
     }
     return ss.GetSHA256();
-=======
->>>>>>> 43c8f668
 }
 
 } // namespace
@@ -1404,25 +1401,16 @@
     if (ready) return;
     // Cache is calculated only for transactions with witness
     if (txTo.HasWitness()) {
-<<<<<<< HEAD
-        m_prevouts_hash = GetPrevoutHash(txTo);
-        hashPrevouts = SHA256Uint256(m_prevouts_hash);
-        m_sequences_hash = GetSequenceHash(txTo);
-        hashSequence = SHA256Uint256(m_sequences_hash);
-        m_outputs_hash = GetOutputsHash(txTo);
-        hashOutputs = SHA256Uint256(m_outputs_hash);
-=======
-        hashPrevouts = GetPrevoutSHA256(txTo);
-        hashSequence = GetSequenceSHA256(txTo);
-        hashOutputs = GetOutputsSHA256(txTo);
+        hashPrevouts = m_prevouts_hash = GetPrevoutSHA256(txTo);
+        hashSequence = m_sequences_hash = GetSequenceSHA256(txTo);
+        hashOutputs = m_outputs_hash = GetOutputsSHA256(txTo);
         SHA256Uint256(hashPrevouts);
         SHA256Uint256(hashSequence);
         SHA256Uint256(hashOutputs);
->>>>>>> 43c8f668
         ready = true;
 
         if (!m_spent_outputs.empty()) {
-            m_amounts_spent_hash = GetSpentAmountsHash(m_spent_outputs);
+            m_amounts_spent_hash = GetSpentAmountsSHA256(m_spent_outputs);
             m_amounts_spent_ready = true;
         }
     }
@@ -1538,28 +1526,16 @@
         const bool cacheready = cache && cache->ready;
 
         if (!(nHashType & SIGHASH_ANYONECANPAY)) {
-<<<<<<< HEAD
-            hashPrevouts = cacheready ? cache->hashPrevouts : SHA256Uint256(GetPrevoutHash(txTo));
-        }
-
-        if (!(nHashType & SIGHASH_ANYONECANPAY) && (nHashType & 0x1f) != SIGHASH_SINGLE && (nHashType & 0x1f) != SIGHASH_NONE) {
-            hashSequence = cacheready ? cache->hashSequence : SHA256Uint256(GetSequenceHash(txTo));
-=======
             hashPrevouts = cacheready ? cache->hashPrevouts : SHA256Uint256(GetPrevoutSHA256(txTo));
         }
 
         if (!(nHashType & SIGHASH_ANYONECANPAY) && (nHashType & 0x1f) != SIGHASH_SINGLE && (nHashType & 0x1f) != SIGHASH_NONE) {
             hashSequence = cacheready ? cache->hashSequence : SHA256Uint256(GetSequenceSHA256(txTo));
->>>>>>> 43c8f668
         }
 
 
         if ((nHashType & 0x1f) != SIGHASH_SINGLE && (nHashType & 0x1f) != SIGHASH_NONE) {
-<<<<<<< HEAD
-            hashOutputs = cacheready ? cache->hashOutputs : SHA256Uint256(GetOutputsHash(txTo));
-=======
             hashOutputs = cacheready ? cache->hashOutputs : SHA256Uint256(GetOutputsSHA256(txTo));
->>>>>>> 43c8f668
         } else if ((nHashType & 0x1f) == SIGHASH_SINGLE && nIn < txTo.vout.size()) {
             CHashWriter ss(SER_GETHASH, 0);
             ss << txTo.vout[nIn];
